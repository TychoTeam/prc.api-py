from typing import (
    Optional,
    List,
    TYPE_CHECKING,
    Callable,
    Type,
    TypeVar,
    Dict,
    Union,
    Sequence,
    Any,
)
from .utility import KeylessCache, Cache, CacheConfig, Requests, InsensitiveEnum
from functools import wraps
from .exceptions import *
from .models import *
import hashlib
import asyncio
import httpx
<<<<<<< HEAD
import json
=======
import copy
>>>>>>> 6c3c65e3

from .api_types.v1 import *
from .api_types.v1 import _APIMap

if TYPE_CHECKING:
    from .client import PRC

R = TypeVar("R")
M = TypeVar("M")


class ServerCache:
    """Server long-term object caches and config. TTL in seconds, 0 to disable. (max_size, TTL)"""

    def __init__(
        self,
        players: CacheConfig = (50, 0),
        vehicles: CacheConfig = (100, 1 * 60 * 60),
        access_logs: CacheConfig = (150, 6 * 60 * 60),
    ):
        self.players = Cache[int, ServerPlayer](*players)
        self.vehicles = KeylessCache[Vehicle](*vehicles)
        self.access_logs = KeylessCache[AccessEntry](
            *access_logs, sort=(lambda e: e.created_at, True)
        )


def _refresh_server(func):
    async def wrapper(self: "Server", *args, **kwargs):
        server = self._server if isinstance(self, ServerModule) else self
        result = await func(self, *args, **kwargs)
        self._global_cache.servers.set(server._id, server)
        return result

    return wrapper


def _ephemeral(func):
    @wraps(func)
    async def wrapper(self: "Server", *args, **kwargs):
        try:
            args_repr = json.dumps(args, sort_keys=True, default=str)
            kwargs_repr = json.dumps(kwargs, sort_keys=True, default=str)
        except (TypeError, ValueError):
            args_repr = str(args)
            kwargs_repr = str(kwargs)

        hashed_args = hashlib.sha256(f"{args_repr}|{kwargs_repr}".encode()).hexdigest()
        cache_key = f"{func.__name__}_cache_{hashed_args}"

        if hasattr(self, cache_key):
            cached_result, timestamp = getattr(self, cache_key)
            if (asyncio.get_event_loop().time() - timestamp) < self._ephemeral_ttl:
                return copy.copy(cached_result)

        result = await func(self, *args, **kwargs)
        setattr(self, cache_key, (result, asyncio.get_event_loop().time()))
        return copy.copy(result)

    return wrapper


class Server:
    """The main class to interface with PRC ER:LC server APIs. `ephemeral_ttl` is how long, in seconds, results are cached for."""

    def __init__(
        self,
        client: "PRC",
        server_key: str,
        ephemeral_ttl: int = 3,
        cache: ServerCache = ServerCache(),
        requests: Optional[Requests] = None,
        ignore_global_key: bool = False,
    ):
        self._client = client

        client._validate_server_key(server_key)
        self._id = client._get_server_id(server_key)

        self._global_cache = client._global_cache
        self._server_cache = cache
        self._ephemeral_ttl = ephemeral_ttl

        self._global_key = client._global_key
        self._server_key = server_key
        self._ignore_global_key = ignore_global_key
        self._requests: Requests[
            Literal[
                "/",
                "/players",
                "/queue",
                "/bans",
                "/vehicles",
                "/staff",
                "/joinlogs",
                "/killlogs",
                "/commandlogs",
                "/modcalls",
                "/command",
            ]
        ] = (
            requests or self._refresh_requests()
        )

        self.logs = ServerLogs(self)
        self.commands = ServerCommands(self)

    name: Optional[str] = None
    owner: Optional[ServerOwner] = None
    co_owners: List[ServerOwner] = []
    admins: List[StaffMember] = []
    mods: List[StaffMember] = []
    total_staff_count: Optional[int] = None
    player_count: Optional[int] = None
    staff_count: Optional[int] = None
    queue_count: Optional[int] = None
    max_players: Optional[int] = None
    join_code: Optional[str] = None
    account_requirement: Optional[AccountRequirement] = None
    team_balance: Optional[bool] = None

    @property
    def join_link(self):
        """Web URL that allows users to join the game and queue automatically for the server. Hosted by PRC. Server status must be fetched separately. ⚠️ *(May not function properly on mobile devices -- May not function at random times)*"""
        return (
            ("https://policeroleplay.community/join/" + self.join_code)
            if self.join_code
            else None
        )

    def is_online(self):
        """Whether the server is online (i.e. has online players). Server status or players must be fetched separately."""
        return self.player_count > 0 if self.player_count else None

    def is_full(self, include_reserved: bool = False):
        """Whether the server player count has reached the max player limit. Excludes owner-reserved spot by default (`max_players - 1`), set `include_reserved=True` to include. Server status must be fetched separately."""
        return (
            (self.player_count >= self.max_players - (0 if include_reserved else 1))
            if self.player_count and self.max_players
            else None
        )

    def _refresh_requests(self):
        global_key = self._global_key
        headers = {"Server-Key": self._server_key}
        if global_key and not self._ignore_global_key:
            headers["Authorization"] = global_key
        self._requests = Requests(
            base_url=self._client._base_url + "/server",
            headers=headers,
            session=self._client._session,
            invalid_keys=self._global_cache.invalid_keys,
        )
        return self._requests

    def _parse_api_map(self, map: _APIMap[M]) -> Dict[str, M]:
        if not isinstance(map, Dict):
            return {}
        return map

    def _get_player(self, id: Optional[int] = None, name: Optional[str] = None):
        for _, player in self._server_cache.players.items():
            if id and player.id == id:
                return player
            if name and player.name == name:
                return player

    def _raise_error_code(self, response: Any):
        if not isinstance(response, Dict):
            raise PRCException("A malformed response was received.")

        error_code = response.get("code")
        if error_code is None:
            raise PRCException("No error code was received.")

        exceptions: List[Callable[..., APIException]] = [
            UnknownError,
            CommunicationError,
            InternalError,
            InvalidServerKey,
            InvalidGlobalKey,
            BannedServerKey,
            InvalidCommand,
            ServerOffline,
            RateLimited,
            RestrictedCommand,
            ProhibitedMessage,
            RestrictedResource,
            OutOfDateModule,
        ]

        for _exception in exceptions:
            exception = _exception()
            if error_code == exception.code:
                invalid_key = None
                if isinstance(exception, InvalidGlobalKey):
                    invalid_key = self._global_key
                elif isinstance(exception, (InvalidServerKey, BannedServerKey)):
                    invalid_key = self._server_key

                if invalid_key:
                    self._global_cache.invalid_keys.add(invalid_key)

                if isinstance(exception, RateLimited):
                    exception = RateLimited(
                        response.get("bucket"), response.get("retry_after")
                    )

                if isinstance(exception, (CommunicationError, ServerOffline)):
                    exception = _exception(command_id=response.get("commandId"))

                raise exception

        raise APIException(
            error_code,
            f"An unknown API error has occured: {response.get('message') or '...'}",
        )

    def _handle(self, response: httpx.Response, return_type: Type[R]) -> R:
        content_type: Optional[str] = response.headers.get("Content-Type", None)
        if not content_type or not content_type.startswith("application/json"):
            raise PRCException(f"Received a non-json content type: '{content_type}'")

        if not response.is_success:
            self._raise_error_code(response.json())
        return response.json()

    @_refresh_server
    @_ephemeral
    async def get_status(self):
        """Get the current server status."""
        return ServerStatus(
            self,
            data=self._handle(await self._requests.get("/"), v1_ServerStatusResponse),
        )

    @_refresh_server
    @_ephemeral
    async def get_players(self):
        """Get all online server players."""
        players = [
            ServerPlayer(self, data=p)
            for p in self._handle(
                await self._requests.get("/players"), v1_ServerPlayersResponse
            )
        ]
        self.player_count = len(players)
        self.staff_count = len([p for p in players if p.is_staff()])
        return players

    @_refresh_server
    @_ephemeral
    async def get_queue(self):
        """Get all players in the server join queue."""
        players = [
            QueuedPlayer(self, id=p, index=i)
            for i, p in enumerate(
                self._handle(await self._requests.get("/queue"), v1_ServerQueueResponse)
            )
        ]
        self.queue_count = len(players)
        return players

    @_refresh_server
    @_ephemeral
    async def get_bans(self):
        """Get all banned players."""
        return [
            Player(self._client, data=p, _skip_cache=True)
            for p in self._parse_api_map(
                self._handle(await self._requests.get("/bans"), v1_ServerBanResponse)
            ).items()
        ]

    @_refresh_server
    @_ephemeral
    async def get_vehicles(self):
        """Get all spawned vehicles in the server. A server player may have 2 spawned vehicles (1 primary + 1 secondary)."""
        return [
            Vehicle(self, data=v)
            for v in self._handle(
                await self._requests.get("/vehicles"), v1_ServerVehiclesResponse
            )
        ]

    @_refresh_server
    @_ephemeral
    async def get_staff(self):
        """Get all server staff members excluding server owner. ⚠️ *(This endpoint is deprecated, use at your own risk)*"""
        staff = ServerStaff(
            self,
            data=self._handle(
                await self._requests.get("/staff"), v1_ServerStaffResponse
            ),
        )
        self.total_staff_count = staff.count()
        return staff


class ServerModule:
    """A class implemented by modules used by the main `Server` class to interface with specific PRC ER:LC server APIs."""

    def __init__(self, server: Server):
        self._server = server

        self._global_cache = server._global_cache
        self._server_cache = server._server_cache
        self._ephemeral_ttl = server._ephemeral_ttl

        self._requests = server._requests
        self._handle = server._handle


class ServerLogs(ServerModule):
    """Interact with PRC ER:LC server logs APIs."""

    def __init__(self, server: Server):
        super().__init__(server)

    @_refresh_server
    @_ephemeral
    async def get_access(self):
        """Get server access (join/leave) logs. Newer logs come first."""
        [
            AccessEntry(self._server, data=e)
            for e in self._handle(
                await self._requests.get("/joinlogs"), v1_ServerJoinLogsResponse
            )
        ]
        return self._server_cache.access_logs.items()

    @_refresh_server
    @_ephemeral
    async def get_kills(self):
        """Get server kill logs. Older logs come first."""
        return [
            KillEntry(self._server, data=e)
            for e in self._handle(
                await self._requests.get("/killlogs"), v1_ServerKillLogsResponse
            )
        ]

    @_refresh_server
    @_ephemeral
    async def get_commands(self):
        """Get server command logs. Older logs come first."""
        return [
            CommandEntry(self._server, data=e)
            for e in self._handle(
                await self._requests.get("/commandlogs"), v1_ServerCommandLogsResponse
            )
        ]

    @_refresh_server
    @_ephemeral
    async def get_mod_calls(self):
        """Get server mod call logs. Older logs come first."""
        return [
            ModCallEntry(self._server, data=e)
            for e in self._handle(
                await self._requests.get("/modcalls"), v1_ServerModCallsResponse
            )
        ]


CommandTargetPlayerName = Union[str, Player]
CommandTargetPlayerId = Union[int, Player]
CommandTargetPlayerNameOrId = Union[CommandTargetPlayerName, CommandTargetPlayerId]


class ServerCommands(ServerModule):
    """Interact with the PRC ER:LC server remote command execution API."""

    def __init__(self, server: Server):
        super().__init__(server)

    async def _raw(self, command: str):
        """Send a raw command string to the remote command execution API."""
        return self._handle(
            await self._requests.post("/command", json={"command": command}),
            v1_ServerCommandExecutionResponse,
        )

    async def run(
        self,
        name: CommandName,
        targets: Optional[Sequence[CommandTargetPlayerNameOrId]] = None,
        args: Optional[List[CommandArg]] = None,
        text: Optional[str] = None,
        _max_retries: int = 3,
        _prefer_player_id: bool = False,
    ):
        """Run any command as the remote player in the server."""
        command = f":{name} "

        def parse_target(target: CommandTargetPlayerNameOrId):
            if isinstance(target, Player):
                if _prefer_player_id:
                    return str(target.id)
                return str(target.name)
            return str(target)

        if targets:
            command += ",".join([parse_target(t) for t in targets]) + " "

        if args:
            command += (
                " ".join(
                    [
                        (a.value if isinstance(a, InsensitiveEnum) else str(a))
                        for a in args
                    ]
                )
                + " "
            )

        if text:
            command += text

        message = "..."
        success = False
        retry = 0

        while success == False and retry < _max_retries:
            message = (await self._raw(command.strip())).get("message")
            success = message == "Success"
            retry += 1

        if not success:
            raise PRCException(
                f"Command execution has unexpectedly failed: '{message}'"
            )

    async def kill(self, targets: List[CommandTargetPlayerName]):
        """Kill players in the server."""
        await self.run("kill", targets=targets)

    async def heal(self, targets: List[CommandTargetPlayerName]):
        """Heal players in the server."""
        await self.run("heal", targets=targets)

    async def make_wanted(self, targets: List[CommandTargetPlayerName]):
        """Make players wanted in the server."""
        await self.run("wanted", targets=targets)

    async def remove_wanted(self, targets: List[CommandTargetPlayerName]):
        """Remove wanted status from players in the server."""
        await self.run("unwanted", targets=targets)

    async def make_jailed(self, targets: List[CommandTargetPlayerName]):
        """Make players jailed in the server. Teleports them to a prison cell and changes the server player's tema."""
        await self.run("jail", targets=targets)

    async def remove_jailed(self, targets: List[CommandTargetPlayerName]):
        """Remove jailed status from players in the server."""
        await self.run("unjail", targets=targets)

    async def refresh(self, targets: List[CommandTargetPlayerName]):
        """Respawn players in the server and return them to their last positions."""
        await self.run("refresh", targets=targets)

    async def respawn(self, targets: List[CommandTargetPlayerName]):
        """Respawn players in the server and return them to their set spawn location."""
        await self.run("load", targets=targets)

    async def teleport(self, targets: List[CommandTargetPlayerName], to: str):
        """Teleport players to another player in the server."""
        await self.run("tp", targets=targets, args=[to])

    async def kick(
        self,
        targets: List[CommandTargetPlayerName],
        reason: Optional[str] = None,
    ):
        """Kick players from the server."""
        await self.run("kick", targets=targets, text=reason)

    async def ban(self, targets: List[CommandTargetPlayerNameOrId]):
        """Ban players from the server."""
        await self.run("ban", targets=targets, _prefer_player_id=True)

    async def unban(self, targets: List[CommandTargetPlayerNameOrId]):
        """Unban players from the server."""
        await self.run("unban", targets=targets, _prefer_player_id=True)

    async def grant_helper(self, targets: List[CommandTargetPlayerNameOrId]):
        """Grant helper permissions to players in the server."""
        await self.run("helper", targets=targets, _prefer_player_id=True)

    async def revoke_helper(self, targets: List[CommandTargetPlayerNameOrId]):
        """Revoke helper permissions to players in the server."""
        await self.run("unhelper", targets=targets, _prefer_player_id=True)

    async def grant_mod(self, targets: List[CommandTargetPlayerNameOrId]):
        """Grant moderator permissions to players in the server."""
        await self.run("mod", targets=targets, _prefer_player_id=True)

    async def revoke_mod(self, targets: List[CommandTargetPlayerNameOrId]):
        """Revoke moderator permissions from players in the server."""
        await self.run("unmod", targets=targets, _prefer_player_id=True)

    async def grant_admin(self, targets: List[CommandTargetPlayerNameOrId]):
        """Grant admin permissions to players in the server."""
        await self.run("admin", targets=targets, _prefer_player_id=True)

    async def revoke_admin(self, targets: List[CommandTargetPlayerNameOrId]):
        """Revoke admin permissions from players in the server."""
        await self.run("unadmin", targets=targets, _prefer_player_id=True)

    async def send_hint(self, text: str):
        """Send a temporary message to the server (undismissable banner)."""
        await self.run("h", text=text)

    async def send_announcement(self, text: str):
        """Send an announcement message to the server (dismissable popup)."""
        await self.run("m", text=text)

    async def send_pm(self, targets: List[CommandTargetPlayerName], text: str):
        """Send a private message to players in the server (dismissable popup)."""
        await self.run("pm", targets=targets, text=text)

    async def send_log(self, text: str):
        """Emit a custom string that will be saved in command logs and sent to configured command usage webhooks (if any), mostly for integrating with other applications. Uses the `:log` command."""
        await self.run("log", text=text)

    async def set_priority(self, seconds: int = 0):
        """Set the server priority timer. Shows an undismissable countdown notification to all players until it reaches `0`. Leave empty or set to `0` to disable."""
        await self.run("prty", args=[seconds])

    async def set_peace(self, seconds: int = 0):
        """Set the server peace timer. Shows an undismissable countdown notification to all players until it reaches `0` while disabling PVP damage. Leave empty or set to `0` to disable."""
        await self.run("pt", args=[seconds])

    async def set_time(self, hour: int):
        """Set the current server time of day as the given hour. Uses 24-hour formatting (`12` = noon, `0`/`24` = midnight)."""
        await self.run("time", args=[hour])

    async def set_weather(self, type: Weather):
        """Set the current server weather. `Weather.SNOW` can only be set during winter."""
        await self.run("weather", args=[type])

    async def start_fire(self, type: FireType):
        """Start a fire at a random location in the server."""
        await self.run("startfire", args=[type])

    async def stop_fires(self):
        """Stop all fires in the server."""
        await self.run("stopfire")

    async def load_layout(self, name_or_code: str):
        """Load a map editor layout (aka. map template)."""
        await self.run("loadlayout", text=name_or_code)

    async def unload_layout(self, name_or_code: str):
        """Unload a map editor layout (aka. map template)."""
        await self.run("unloadlayout", text=name_or_code)<|MERGE_RESOLUTION|>--- conflicted
+++ resolved
@@ -17,11 +17,8 @@
 import hashlib
 import asyncio
 import httpx
-<<<<<<< HEAD
+import copy
 import json
-=======
-import copy
->>>>>>> 6c3c65e3
 
 from .api_types.v1 import *
 from .api_types.v1 import _APIMap
